--- conflicted
+++ resolved
@@ -33,7 +33,9 @@
 
 use core::ops::Deref;
 
-use crate::pac::{self, sercom0, Peripherals};
+use crate::pac;
+use pac::sercom0;
+use pac::Peripherals;
 
 #[hal_cfg("sercom0-d5x")]
 use pac::MCLK as APB_CLK_CTRL;
@@ -95,57 +97,18 @@
     #[cfg(feature = "async")]
     #[inline]
     fn rx_waker() -> &'static embassy_sync::waitqueue::AtomicWaker {
-        &async_api::RX_WAKERS[Self::NUM]
+        &crate::sercom::async_api::RX_WAKERS[Self::NUM]
     }
 
     /// Get a reference to this [`Sercom`]'s associated TX Waker
     #[cfg(feature = "async")]
     #[inline]
     fn tx_waker() -> &'static embassy_sync::waitqueue::AtomicWaker {
-        &async_api::TX_WAKERS[Self::NUM]
+        &crate::sercom::async_api::TX_WAKERS[Self::NUM]
     }
 }
 
 macro_rules! sercom {
-<<<<<<< HEAD
-    ( $apbmask:ident: ($start:literal, $end:literal) ) => {
-        seq!(N in $start..=$end {
-            paste! {
-                #[cfg(feature = "has-" sercom~N)]
-                use pac::SERCOM~N;
-                /// Type alias for the corresponding SERCOM instance
-                #[cfg(feature = "has-" sercom~N)]
-                pub type Sercom~N = SERCOM~N;
-                #[cfg(feature = "has-" sercom~N)]
-                impl Sealed for Sercom~N {}
-                #[cfg(feature = "has-" sercom~N)]
-                impl Sercom for Sercom~N {
-                    const NUM: usize = N;
-
-                    #[cfg(feature = "dma")]
-                    const DMA_RX_TRIGGER: TriggerSource = TriggerSource::[<SERCOM~N _RX>];
-
-                    #[cfg(feature = "dma")]
-                    const DMA_TX_TRIGGER: TriggerSource = TriggerSource::[<SERCOM~N _TX>];
-
-                    #[cfg(all(feature = "async", feature = "thumbv6"))]
-                    type Interrupt = crate::async_hal::interrupts::SERCOM~N;
-
-                    #[cfg(all(feature = "async", feature = "thumbv7"))]
-                    type Interrupt = crate::async_hal::interrupts::[<SERCOM ~N>];
-
-                    #[inline]
-                    fn enable_apb_clock(&mut self, ctrl: &APB_CLK_CTRL) {
-                        ctrl.$apbmask.modify(|_, w| w.[<sercom~N _>]().set_bit());
-                    }
-
-                    #[inline]
-                    fn reg_block(peripherals: &mut Peripherals) -> &crate::pac::sercom0::RegisterBlock {
-                        &*peripherals.SERCOM~N
-                    }
-
-                }
-=======
     ( $apbmask:ident, $N:expr, $alias:ident, $pac_type:ident, $pac_rx:ident, $pac_tx:ident, $pac_modify:ident) => {
         use pac::$pac_type;
         /// Type alias for the corresponding SERCOM instance
@@ -157,10 +120,23 @@
             const DMA_RX_TRIGGER: TriggerSource = TriggerSource::$pac_rx;
             #[cfg(feature = "dma")]
             const DMA_TX_TRIGGER: TriggerSource = TriggerSource::$pac_tx;
+
+            #[cfg(feature = "async")]
+            #[hal_cfg(any("sercom0-d11", "sercom0-d21"))]
+            type Interrupt = crate::async_hal::interrupts::$pac_type;
+
+            #[cfg(feature = "async")]
+            #[hal_cfg("sercom0-d5x")]
+            type Interrupt = crate::async_hal::interrupts::$pac_type;
+
             #[inline]
             fn enable_apb_clock(&mut self, ctrl: &APB_CLK_CTRL) {
                 ctrl.$apbmask.modify(|_, w| w.$pac_modify().set_bit());
->>>>>>> ecf2f583
+            }
+
+            #[inline]
+            fn reg_block(peripherals: &mut Peripherals) -> &crate::pac::sercom0::RegisterBlock {
+                &*peripherals.$pac_type
             }
         }
     };
@@ -207,37 +183,19 @@
 #[hal_cfg("sercom6-d5x")]
 sercom!(apbdmask, 6, Sercom6, SERCOM6, SERCOM6_RX, SERCOM6_TX, sercom6_);
 
-<<<<<<< HEAD
-#[cfg(feature = "thumbv7")]
-sercom!(apbamask: (0, 1));
-#[cfg(feature = "thumbv7")]
-sercom!(apbbmask: (2, 3));
-#[cfg(feature = "thumbv7")]
-sercom!(apbdmask: (4, 7));
-
-#[allow(dead_code)]
-#[cfg(all(
-    feature = "has-sercom1",
-    not(feature = "has-sercom3"),
-    not(feature = "has-sercom5"),
-    not(feature = "has-sercom7")
-))]
-const NUM_SERCOM: usize = 2;
-
-#[allow(dead_code)]
-#[cfg(all(
-    feature = "has-sercom3",
-    not(feature = "has-sercom5"),
-    not(feature = "has-sercom7")
-))]
-const NUM_SERCOM: usize = 4;
-
-#[allow(dead_code)]
-#[cfg(all(feature = "has-sercom5", not(feature = "has-sercom7")))]
+#[hal_cfg("sercom7-d5x")]
+sercom!(apbdmask, 7, Sercom7, SERCOM7, SERCOM7_RX, SERCOM7_TX, sercom7_);
+
+// Reserve space for the max number of SERCOM peripherals based on chip type,
+// even though some wakers may not be used on some chips if they actually don't
+// exist on variant's hardware
+#[hal_cfg("sercom0-d11")]
+const NUM_SERCOM: usize = 3;
+
+#[hal_cfg("sercom0-d21")]
 const NUM_SERCOM: usize = 6;
 
-#[allow(dead_code)]
-#[cfg(feature = "has-sercom7")]
+#[hal_cfg("sercom0-d5x")]
 const NUM_SERCOM: usize = 8;
 
 #[cfg(feature = "async")]
@@ -251,8 +209,4 @@
     pub(super) static RX_WAKERS: [AtomicWaker; super::NUM_SERCOM] = [NEW_WAKER; super::NUM_SERCOM];
     /// Waker for a TX event.
     pub(super) static TX_WAKERS: [AtomicWaker; super::NUM_SERCOM] = [NEW_WAKER; super::NUM_SERCOM];
-}
-=======
-#[hal_cfg("sercom7-d5x")]
-sercom!(apbdmask, 7, Sercom7, SERCOM7, SERCOM7_RX, SERCOM7_TX, sercom7_);
->>>>>>> ecf2f583
+}