--- conflicted
+++ resolved
@@ -81,12 +81,8 @@
     ///
     /// It is recommended that you check for errors after the transfer is
     /// complete by calling [`read_status`](I2c::read_status).
-<<<<<<< HEAD
+    #[hal_macro_helper]
     pub fn receive_with_dma<Ch, B>(
-=======
-    #[hal_macro_helper]
-    pub fn receive_with_dma<Ch, B, W>(
->>>>>>> ecf2f583
         self,
         address: u8,
         _ready_token: I2cBusReady,
@@ -130,12 +126,8 @@
     /// It is recommended that you check for errors after the transfer is
     /// complete by calling [`read_status`](I2c::read_status).
     #[inline]
-<<<<<<< HEAD
+    #[hal_macro_helper]
     pub fn send_with_dma<Ch, B>(
-=======
-    #[hal_macro_helper]
-    pub fn send_with_dma<Ch, B, W>(
->>>>>>> ecf2f583
         self,
         address: u8,
         _ready_token: I2cBusReady,
@@ -212,12 +204,8 @@
     /// Transform an [`Uart`] into a DMA [`Transfer`]) and
     /// start receiving into the provided buffer.
     #[inline]
-<<<<<<< HEAD
+    #[hal_macro_helper]
     pub fn receive_with_dma<Ch, B>(
-=======
-    #[hal_macro_helper]
-    pub fn receive_with_dma<Ch, B, W>(
->>>>>>> ecf2f583
         self,
         buf: B,
         mut channel: Ch,
@@ -252,12 +240,8 @@
     /// Transform an [`Uart`] into a DMA [`Transfer`]) and
     /// start sending the provided buffer.
     #[inline]
-<<<<<<< HEAD
+    #[hal_macro_helper]
     pub fn send_with_dma<Ch, B>(
-=======
-    #[hal_macro_helper]
-    pub fn send_with_dma<Ch, B, W>(
->>>>>>> ecf2f583
         self,
         buf: B,
         mut channel: Ch,
@@ -322,12 +306,8 @@
     /// Transform an [`Spi`] into a DMA [`Transfer`]) and
     /// start a send transaction.
     #[inline]
-<<<<<<< HEAD
+    #[hal_macro_helper]
     pub fn send_with_dma<Ch, B>(
-=======
-    #[hal_macro_helper]
-    pub fn send_with_dma<Ch, B, W>(
->>>>>>> ecf2f583
         self,
         buf: B,
         mut channel: Ch,
@@ -362,12 +342,8 @@
     /// Transform an [`Spi`] into a DMA [`Transfer`]) and
     /// start a receive transaction.
     #[inline]
-<<<<<<< HEAD
+    #[hal_macro_helper]
     pub fn receive_with_dma<Ch, B>(
-=======
-    #[hal_macro_helper]
-    pub fn receive_with_dma<Ch, B, W>(
->>>>>>> ecf2f583
         self,
         buf: B,
         mut channel: Ch,
