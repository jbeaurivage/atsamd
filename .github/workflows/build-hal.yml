name: Build HAL
on: [push, pull_request]

jobs:
  setup:
    runs-on: ubuntu-latest
    outputs:
      matrix: ${{ steps.set-matrix.outputs.matrix }}
    steps:
    - name: Checkout sources
      uses: actions/checkout@v4
    - id: set-matrix
      uses: ./.github/actions/list-HAL-variants

  build:
    runs-on: ubuntu-latest
    continue-on-error: ${{ matrix.toolchain == 'nightly' }}
    needs: setup
    strategy:
      matrix: ${{fromJson(needs.setup.outputs.matrix)}}
    steps:
    - name: Checkout sources
      uses: actions/checkout@v4

    - name: Install Rust
      run: |
        rustup set profile minimal
        rustup override set ${{ matrix.toolchain }}
        target=$(cat ./crates.json | jq -Mr --arg pac "${{matrix.pac}}" -c '.hal_variants["${{matrix.pac}}"].target')
        rustup target add ${target}
        rustup component add clippy

    - name: Setup cache
      uses: Swatinem/rust-cache@v2

    - name: Build HAL for ${{ matrix.pac }}
      run: |
        set -ex
<<<<<<< HEAD
        features=$(cat ./crates.json | jq -Mr --arg pac "${{matrix.pac}}" -c '.hal_variants["${{matrix.pac}}"].features | join(",")')
        target=$(cat ./crates.json | jq -Mr --arg pac "${{matrix.pac}}" -c '.hal_variants["${{matrix.pac}}"].target')
        cargo build --features=${features} --target=${target} --manifest-path=./hal/Cargo.toml

    - name: Clippy HAL for ${{ matrix.pac }}
      if: ${{ matrix.toolchain == 'nightly' }}
      run: |
        set -ex
        features=$(cat ./crates.json | jq -Mr --arg pac "${{matrix.pac}}" -c '.hal_variants["${{matrix.pac}}"].features | join(",")')
        target=$(cat ./crates.json | jq -Mr --arg pac "${{matrix.pac}}" -c '.hal_variants["${{matrix.pac}}"].target')
        cargo clippy --features=${features} --target=${target} --manifest-path=./hal/Cargo.toml
=======
        features=$(cat ./crates.json | jq -Mr --arg pac "${{matrix.pac}}" -c '.hal_build_variants["${{matrix.pac}}"].features | join(",")')
        target=$(cat ./crates.json | jq -Mr --arg pac "${{matrix.pac}}" -c '.hal_build_variants["${{matrix.pac}}"].target')
        cargo clippy --features=${features} --target=${target} --manifest-path=./hal/Cargo.toml -- -D warnings
>>>>>>> 127348c8
<|MERGE_RESOLUTION|>--- conflicted
+++ resolved
@@ -36,20 +36,6 @@
     - name: Build HAL for ${{ matrix.pac }}
       run: |
         set -ex
-<<<<<<< HEAD
         features=$(cat ./crates.json | jq -Mr --arg pac "${{matrix.pac}}" -c '.hal_variants["${{matrix.pac}}"].features | join(",")')
         target=$(cat ./crates.json | jq -Mr --arg pac "${{matrix.pac}}" -c '.hal_variants["${{matrix.pac}}"].target')
-        cargo build --features=${features} --target=${target} --manifest-path=./hal/Cargo.toml
-
-    - name: Clippy HAL for ${{ matrix.pac }}
-      if: ${{ matrix.toolchain == 'nightly' }}
-      run: |
-        set -ex
-        features=$(cat ./crates.json | jq -Mr --arg pac "${{matrix.pac}}" -c '.hal_variants["${{matrix.pac}}"].features | join(",")')
-        target=$(cat ./crates.json | jq -Mr --arg pac "${{matrix.pac}}" -c '.hal_variants["${{matrix.pac}}"].target')
-        cargo clippy --features=${features} --target=${target} --manifest-path=./hal/Cargo.toml
-=======
-        features=$(cat ./crates.json | jq -Mr --arg pac "${{matrix.pac}}" -c '.hal_build_variants["${{matrix.pac}}"].features | join(",")')
-        target=$(cat ./crates.json | jq -Mr --arg pac "${{matrix.pac}}" -c '.hal_build_variants["${{matrix.pac}}"].target')
-        cargo clippy --features=${features} --target=${target} --manifest-path=./hal/Cargo.toml -- -D warnings
->>>>>>> 127348c8
+        cargo clippy --features=${features} --target=${target} --manifest-path=./hal/Cargo.toml -- -D warnings