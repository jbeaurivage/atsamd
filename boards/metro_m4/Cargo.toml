[package]
name = "metro_m4"
version = "0.12.0"
authors = ["Paul Sajna <sajattack@gmail.com>", "Wez Furlong <wez@wezfurlong.org>"]
description = "Board Support crate for the Adafruit Metro M4"
keywords = ["no-std", "arm", "cortex-m", "embedded-hal"]
categories = ["embedded", "hardware-support", "no-std"]
license = "MIT OR Apache-2.0"
repository = "https://github.com/atsamd-rs/atsamd"
readme = "README.md"
edition = "2021"

# for cargo flash
[package.metadata]
chip = "ATSAMD51J19A"

[dependencies.cortex-m-rt]
version = "0.7"
optional = true

[dependencies.atsamd-hal]
path = "../../hal"
version = "0.16.0"
default-features = false

[dependencies.usb-device]
version = "0.3.1"
optional = true

[dependencies.cortex-m]
version = "0.7"
features = ["critical-section-single-core"]

[dev-dependencies]
cortex-m = "0.7"
embedded-hal = "1.0"
embedded-hal-nb = "1.0"
usbd-serial = "0.2"
embassy-executor = { version = "0.4.0", features = ["arch-cortex-m", "executor-thread", "task-arena-size-64"] }
panic-probe = "0.3"
panic-halt = "0.2"
panic-semihosting = "0.5"
panic-rtt-target = { version = "0.1.1", features = ["cortex-m"] }
cortex-m-semihosting = "0.3"
rtt-target = { version = "0.3.0", features = ["cortex-m"] }
smart-leds = "0.3"
defmt = "0.3"
defmt-rtt = "0.4"

[dev-dependencies.ws2812-timer-delay]
version = "0.3"


[features]
# ask the HAL to enable atsamd51j support
default = ["rt", "atsamd-hal/samd51j"]
dma = ["atsamd-hal/dma"]
<<<<<<< HEAD
=======
max-channels = ["dma", "atsamd-hal/max-channels"]
>>>>>>> 94c55b83
rt = ["cortex-m-rt", "atsamd-hal/samd51j-rt"]
usb = ["atsamd-hal/usb", "usb-device"]

[profile.dev]
incremental = false
codegen-units = 1
debug = true
lto = true

[profile.release]
lto = true
opt-level = 3

[[example]]
name = "blinky_basic"

[[example]]
name = "clock_out"

[[example]]
name = "neopixel_blink"

[[example]]
name = "neopixel_rainbow"

[[example]]
name = "pwm"

[[example]]
name = "serial"

[[example]]
name = "spi"

[[example]]
name = "timer"

[[example]]
name = "adc"

[[example]]
name = "trng"

[[example]]
name = "usb_logging"
required-features = ["usb"]

[[example]]
name = "i2c"
<<<<<<< HEAD
required-features = ["atsamd-hal/dma"]

[[example]]
name = "async_dmac"
required-features = ["dma", "atsamd-hal/async"]
=======
required-features = ["dma"]
>>>>>>> 94c55b83
<|MERGE_RESOLUTION|>--- conflicted
+++ resolved
@@ -54,11 +54,9 @@
 [features]
 # ask the HAL to enable atsamd51j support
 default = ["rt", "atsamd-hal/samd51j"]
+async = ["atsamd-hal/async"]
 dma = ["atsamd-hal/dma"]
-<<<<<<< HEAD
-=======
 max-channels = ["dma", "atsamd-hal/max-channels"]
->>>>>>> 94c55b83
 rt = ["cortex-m-rt", "atsamd-hal/samd51j-rt"]
 usb = ["atsamd-hal/usb", "usb-device"]
 
@@ -108,12 +106,8 @@
 
 [[example]]
 name = "i2c"
-<<<<<<< HEAD
-required-features = ["atsamd-hal/dma"]
+required-features = ["dma"]
 
 [[example]]
 name = "async_dmac"
-required-features = ["dma", "atsamd-hal/async"]
-=======
-required-features = ["dma"]
->>>>>>> 94c55b83
+required-features = ["dma", "async"]