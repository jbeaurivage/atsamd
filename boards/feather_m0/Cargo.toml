[package]
name = "feather_m0"
version = "0.13.0"
authors = ["Ben Bergman <ben@benbergman.ca>"]
description = "Board Support crate for the Adafruit Feather M0"
keywords = ["no-std", "arm", "cortex-m", "embedded-hal"]
categories = ["embedded", "hardware-support", "no-std"]
license = "MIT OR Apache-2.0"
repository = "https://github.com/atsamd-rs/atsamd"
readme = "README.md"
edition = "2021"
resolver = "2"

# for cargo flash
[package.metadata]
chip = "ATSAMD21G18A"

[dependencies.cortex-m-rt]
version = "0.7"
optional = true

[dependencies.atsamd-hal]
path = "../../hal"
version = "0.16.0"
default-features = false

[dependencies.cortex-m]
version = "0.7"
features = ["critical-section-single-core"]

[dependencies.usb-device]
version = "0.3.1"
optional = true

[dependencies.embedded-sdmmc]
version = "0.3"
optional = true

[dev-dependencies]
embassy-executor = { version = "0.4.0", features = ["arch-cortex-m", "executor-thread", "task-arena-size-64"] }
rtic-monotonics = { version = "1.3.0", features = ["cortex-m-systick", "systick-10khz"] }
fugit = "0.3.6"
cortex-m = "0.7"
usbd-serial = "0.2"
cortex-m-semihosting = "0.3"
ssd1306 = "0.7"
embedded-graphics = "0.7.1"
drogue-nom-utils = "0.1"
nom = { version = "5", default-features = false }
heapless = "0.8"
panic-halt = "0.2"
panic-semihosting = "0.6"
defmt = "0.3"
defmt-rtt = "0.4"
panic-probe = "0.3"

[features]
# ask the HAL to enable atsamd21g support
default = ["rt", "atsamd-hal/samd21g"]
rt = ["cortex-m-rt", "atsamd-hal/samd21g-rt"]
use_rtt = ["atsamd-hal/use_rtt"]
usb = ["atsamd-hal/usb", "usb-device"]
# Enable pins for the radio on "RadioFruits" with RFM95, RFM96, RFM69
rfm = []
# Enable pins for the flash and neopixel on the Feather M0 Express
express = []
dma = ["atsamd-hal/dma"]
max-channels = ["dma", "atsamd-hal/max-channels"]
# Enable pins for the adalogger SD card reader
adalogger = []
sdmmc = ["embedded-sdmmc", "atsamd-hal/sdmmc"]
use_semihosting = []

[profile.dev]
incremental = false
codegen-units = 1
debug = true
lto = false

[profile.release]
debug = true
lto = true
opt-level = "s"

[[example]]
name = "blinky_basic"

[[example]]
name = "timers"

[[example]]
name = "pwm"

[[example]]
name = "adc"

[[example]]
name = "ssd1306_graphicsmode_128x64_i2c"

[[example]]
name = "ssd1306_graphicsmode_128x32_i2c"

[[example]]
name = "ssd1306_terminalmode_128x32_i2c"

[[example]]
name = "ssd1306_terminalmode_128x64_i2c"

[[example]]
name = "ssd1306_graphicsmode_128x64_spi"

[[example]]
name = "ssd1306_terminalmode_128x64_spi"

[[example]]
name = "usb_echo"
required-features = ["usb"]

[[example]]
name = "sleeping_timer"

[[example]]
name = "sleeping_timer_rtc"

[[example]]
name = "dmac"
required-features = ["dma"]

[[example]]
name = "clock"
required-features = ["usb"]

[[example]]
name = "adalogger"
required-features = ["adalogger", "usb", "sdmmc"]

[[example]]
<<<<<<< HEAD
name = "blinky_monotonic"
required-features = ["unproven"]
=======
name = "blinky_rtic"
required-features = ["rtic"]
>>>>>>> e2140cc4

[[example]]
name = "uart"
required-features = ["dma"]

[[example]]
name = "i2c"
required-features = ["dma"]

[[example]]
name = "async_dmac"
required-features = ["dma", "atsamd-hal/async"]

[[example]]
name = "async_timer"
required-features = ["atsamd-hal/async"]

[[example]]
name = "async_eic"
required-features = ["atsamd-hal/async"]

[[example]]
name = "async_i2c"
required-features = ["dma", "atsamd-hal/async"]

[[example]]
name = "async_spi"
required-features = ["dma", "atsamd-hal/async"]

[[example]]
name = "async_uart"
required-features = ["dma", "atsamd-hal/async"]<|MERGE_RESOLUTION|>--- conflicted
+++ resolved
@@ -135,13 +135,7 @@
 required-features = ["adalogger", "usb", "sdmmc"]
 
 [[example]]
-<<<<<<< HEAD
 name = "blinky_monotonic"
-required-features = ["unproven"]
-=======
-name = "blinky_rtic"
-required-features = ["rtic"]
->>>>>>> e2140cc4
 
 [[example]]
 name = "uart"
