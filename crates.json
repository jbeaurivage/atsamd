{
  "boards": {
    "atsame54_xpro": {
      "tier": 1,
      "build": "cargo build --examples --all-features",
      "target": "thumbv7em-none-eabihf"
    },
    "feather_m0": {
      "tier": 1,
      "build": "cargo build --examples",
      "target": "thumbv6m-none-eabi"
    },
    "feather_m4": {
      "tier": 1,
      "build": "cargo build --examples --all-features",
      "target": "thumbv7em-none-eabihf"
    },
    "metro_m0": {
      "tier": 1,
      "build": "cargo build --examples --all-features",
      "target": "thumbv6m-none-eabi"
    },
    "metro_m4": {
      "tier": 1,
      "build": "cargo build --examples --all-features",
      "target": "thumbv7em-none-eabihf"
    },
    "samd11_bare": {
      "tier": 1,
      "build": "cargo build --examples --all-features",
      "target": "thumbv6m-none-eabi"
    },
    "arduino_mkr1000": {
      "tier": 2,
      "build": "cargo build --examples --all-features",
      "target": "thumbv6m-none-eabi"
    },
    "arduino_mkrvidor4000": {
      "tier": 2,
      "build": "cargo build --examples --all-features",
      "target": "thumbv6m-none-eabi"
    },
    "arduino_mkrzero": {
      "tier": 2,
      "build": "cargo build --examples --all-features",
      "target": "thumbv6m-none-eabi"
    },
    "arduino_nano33iot": {
      "tier": 2,
      "build": "cargo build --examples --all-features",
      "target": "thumbv6m-none-eabi"
    },
    "circuit_playground_express": {
      "tier": 2,
      "build": "cargo build --examples --all-features",
      "target": "thumbv6m-none-eabi"
    },
    "edgebadge": {
      "tier": 2,
      "build": "cargo build --examples --all-features",
      "target": "thumbv7em-none-eabihf"
    },
    "gemma_m0": {
      "tier": 2,
      "build": "cargo build --examples --all-features",
      "target": "thumbv6m-none-eabi"
    },
    "grand_central_m4": {
      "tier": 2,
      "build": "cargo build --examples --all-features",
      "target": "thumbv7em-none-eabihf"
    },
    "itsybitsy_m0": {
      "tier": 2,
      "build": "cargo build --examples --all-features",
      "target": "thumbv6m-none-eabi"
    },
    "itsybitsy_m4": {
      "tier": 2,
      "build": "cargo build --examples --all-features",
      "target": "thumbv7em-none-eabihf"
    },
    "matrix_portal_m4": {
      "tier": 2,
      "build": "cargo build --examples --all-features",
      "target": "thumbv7em-none-eabihf"
    },
    "neo_trinkey": {
      "tier": 2,
      "build": "cargo build --examples --all-features",
      "target": "thumbv6m-none-eabi"
    },
    "neokey_trinkey": {
      "tier": 2,
      "build": "cargo build --examples --all-features",
      "target": "thumbv6m-none-eabi"
    },
    "p1am_100": {
      "tier": 2,
      "build": "cargo build --examples --all-features",
      "target": "thumbv6m-none-eabi"
    },
    "pfza_proto1": {
      "tier": 2,
      "build": "cargo build --examples --all-features",
      "target": "thumbv7em-none-eabihf"
    },
    "pygamer": {
      "tier": 2,
      "build": "cargo build --examples --all-features",
      "target": "thumbv7em-none-eabihf"
    },
    "pyportal": {
      "tier": 2,
      "build": "cargo build --examples --all-features",
      "target": "thumbv7em-none-eabihf"
    },
    "samd21_mini": {
      "tier": 2,
      "build": "cargo build --examples --all-features",
      "target": "thumbv6m-none-eabi"
    },
    "serpente": {
      "tier": 2,
      "build": "cargo build --examples --all-features",
      "target": "thumbv6m-none-eabi"
    },
    "sodaq_one": {
      "tier": 2,
      "build": "cargo build --examples --all-features",
      "target": "thumbv6m-none-eabi"
    },
    "sodaq_sara_aff": {
      "tier": 2,
      "build": "cargo build --examples --all-features",
      "target": "thumbv6m-none-eabi"
    },
    "trellis_m4": {
      "tier": 2,
      "build": "cargo build --examples --features=keypad-unproven",
      "target": "thumbv7em-none-eabihf"
    },
    "trinket_m0": {
      "tier": 2,
      "build": "cargo build --examples --all-features",
      "target": "thumbv6m-none-eabi"
    },
    "wio_lite_mg126": {
      "tier": 2,
      "build": "cargo build --examples --all-features",
      "target": "thumbv6m-none-eabi"
    },
    "wio_lite_w600": {
      "tier": 2,
      "build": "cargo build --examples --all-features",
      "target": "thumbv6m-none-eabi"
    },
    "wio_terminal": {
      "tier": 2,
      "build": "cargo build --examples --all-features",
      "target": "thumbv7em-none-eabihf"
    },
    "xiao_m0": {
      "tier": 2,
      "build": "cargo build --examples --all-features",
      "target": "thumbv6m-none-eabi"
    },
    "qt_py_m0": {
      "tier": 2,
      "build": "cargo build --examples --all-features",
      "target": "thumbv6m-none-eabi"
    }
  },
  "hal_doc_variants": {
    "samd11c": {
      "features": [
        "samd11c",
        "dma",
        "defmt",
        "async"
      ],
      "target": "thumbv6m-none-eabi"
    },
    "samd11d": {
      "features": [
        "samd11d",
        "dma",
        "defmt",
        "async"
      ],
      "target": "thumbv6m-none-eabi"
    },
    "samd21g": {
      "features": [
        "samd21g",
        "usb",
        "dma",
        "defmt",
        "async"
      ],
      "target": "thumbv6m-none-eabi"
    },
    "samd21j": {
      "features": [
        "samd21j",
        "usb",
        "dma",
        "defmt",
        "async"
      ],
      "target": "thumbv6m-none-eabi"
    },
    "samd51g": {
      "features": [
        "samd51g",
        "usb",
        "sdmmc",
        "dma",
        "defmt",
        "async"
      ],
      "target": "thumbv7em-none-eabihf"
    },
    "samd51j": {
      "features": [
        "samd51j",
        "usb",
        "sdmmc",
        "dma",
        "defmt",
        "async"
      ],
      "target": "thumbv7em-none-eabihf"
    },
    "samd51n": {
      "features": [
        "samd51n",
        "usb",
        "sdmmc",
        "dma",
        "defmt",
        "async"
      ],
      "target": "thumbv7em-none-eabihf"
    },
    "samd51p": {
      "features": [
        "samd51p",
        "usb",
        "sdmmc",
        "dma",
        "defmt",
        "async"
      ],
      "target": "thumbv7em-none-eabihf"
    }
  },
  "hal_build_variants": {
    "samd11c":  {
<<<<<<< HEAD
      "features": [ "samd11c", "unproven", "dma", "rtic", "defmt", "async" ],
      "target": "thumbv6m-none-eabi"
    },
    "samd11d":  {
      "features": [ "samd11d", "unproven", "dma", "rtic", "defmt", "async" ],
      "target": "thumbv6m-none-eabi"
    },
    "samd21e":  {
      "features": [ "samd21e", "unproven", "usb", "dma", "rtic", "defmt", "async" ],
      "target": "thumbv6m-none-eabi"
    },
    "samd21el":  {
      "features": [ "samd21el", "unproven", "dma", "rtic", "defmt", "async" ],
      "target": "thumbv6m-none-eabi"
    },
    "samd21g":  {
      "features": [ "samd21g", "unproven", "usb", "dma", "rtic", "defmt", "async" ],
      "target": "thumbv6m-none-eabi"
    },
    "samd21gl":  {
      "features": [ "samd21gl", "unproven", "dma", "rtic", "defmt", "async" ],
      "target": "thumbv6m-none-eabi"
    },
    "samd21j":  {
      "features": [ "samd21j", "unproven", "usb", "dma", "rtic", "defmt", "async" ],
      "target": "thumbv6m-none-eabi"
    },
    "samd51g":  {
      "features": [ "samd51g", "unproven", "usb", "dma", "sdmmc", "rtic", "defmt", "async" ],
      "target": "thumbv7em-none-eabihf"
    },
    "samd51j": {
      "features": [ "samd51j", "unproven", "usb", "dma", "sdmmc", "rtic", "defmt", "async" ],
      "target": "thumbv7em-none-eabihf"
    },
    "samd51n": {
      "features": [ "samd51n", "unproven", "usb", "dma", "sdmmc", "rtic", "defmt", "async" ],
      "target": "thumbv7em-none-eabihf"
    },
    "samd51p": {
      "features": [ "samd51p", "unproven", "usb", "dma", "sdmmc", "rtic", "defmt", "async" ],
      "target": "thumbv7em-none-eabihf"
    },
    "same51g": {
      "features": [ "same51g", "unproven", "usb", "dma", "sdmmc", "rtic", "can", "defmt", "async" ],
      "target": "thumbv7em-none-eabihf"
    },
    "same51j": {
      "features": [ "same51j", "unproven", "usb", "dma", "sdmmc", "rtic", "can", "defmt", "async" ],
      "target": "thumbv7em-none-eabihf"
    },
    "same51n": {
      "features": [ "same51n", "unproven", "usb", "dma", "sdmmc", "rtic", "can", "defmt", "async" ],
      "target": "thumbv7em-none-eabihf"
    },
    "same53j": {
      "features": [ "same53j", "unproven", "usb", "dma", "sdmmc", "rtic", "defmt", "async" ],
      "target": "thumbv7em-none-eabihf"
    },
    "same53n": {
      "features": [ "same53n", "unproven", "usb", "dma", "sdmmc", "rtic", "defmt", "async" ],
      "target": "thumbv7em-none-eabihf"
    },
    "same54n": {
      "features": [ "same54n", "unproven", "usb", "dma", "sdmmc", "rtic", "can", "defmt", "async" ],
      "target": "thumbv7em-none-eabihf"
    },
    "same54p": {
      "features": [ "same54p", "unproven", "usb", "dma", "sdmmc", "rtic", "can", "defmt", "async" ],
=======
      "features": [ "samd11c", "dma", "rtic", "defmt" ],
      "target": "thumbv6m-none-eabi"
    },
    "samd11d":  {
      "features": [ "samd11d", "dma", "rtic", "defmt" ],
      "target": "thumbv6m-none-eabi"
    },
    "samd21e":  {
      "features": [ "samd21e", "usb", "dma", "rtic", "defmt" ],
      "target": "thumbv6m-none-eabi"
    },
    "samd21el":  {
      "features": [ "samd21el", "dma", "rtic", "defmt" ],
      "target": "thumbv6m-none-eabi"
    },
    "samd21g":  {
      "features": [ "samd21g", "usb", "dma", "rtic", "defmt" ],
      "target": "thumbv6m-none-eabi"
    },
    "samd21gl":  {
      "features": [ "samd21gl", "dma", "rtic", "defmt" ],
      "target": "thumbv6m-none-eabi"
    },
    "samd21j":  {
      "features": [ "samd21j", "usb", "dma", "rtic", "defmt" ],
      "target": "thumbv6m-none-eabi"
    },
    "samd51g":  {
      "features": [ "samd51g", "usb", "dma", "sdmmc", "rtic", "defmt" ],
      "target": "thumbv7em-none-eabihf"
    },
    "samd51j": {
      "features": [ "samd51j", "usb", "dma", "sdmmc", "rtic", "defmt" ],
      "target": "thumbv7em-none-eabihf"
    },
    "samd51n": {
      "features": [ "samd51n", "usb", "dma", "sdmmc", "rtic", "defmt" ],
      "target": "thumbv7em-none-eabihf"
    },
    "samd51p": {
      "features": [ "samd51p", "usb", "dma", "sdmmc", "rtic", "defmt" ],
      "target": "thumbv7em-none-eabihf"
    },
    "same51g": {
      "features": [ "same51g", "usb", "dma", "sdmmc", "rtic", "can", "defmt" ],
      "target": "thumbv7em-none-eabihf"
    },
    "same51j": {
      "features": [ "same51j", "usb", "dma", "sdmmc", "rtic", "can", "defmt" ],
      "target": "thumbv7em-none-eabihf"
    },
    "same51n": {
      "features": [ "same51n", "usb", "dma", "sdmmc", "rtic", "can", "defmt" ],
      "target": "thumbv7em-none-eabihf"
    },
    "same53j": {
      "features": [ "same53j", "usb", "dma", "sdmmc", "rtic", "defmt" ],
      "target": "thumbv7em-none-eabihf"
    },
    "same53n": {
      "features": [ "same53n", "usb", "dma", "sdmmc", "rtic", "defmt" ],
      "target": "thumbv7em-none-eabihf"
    },
    "same54n": {
      "features": [ "same54n", "usb", "dma", "sdmmc", "rtic", "can", "defmt" ],
      "target": "thumbv7em-none-eabihf"
    },
    "same54p": {
      "features": [ "same54p", "usb", "dma", "sdmmc", "rtic", "can", "defmt" ],
>>>>>>> e2140cc4
      "target": "thumbv7em-none-eabihf"
    }
  }
}<|MERGE_RESOLUTION|>--- conflicted
+++ resolved
@@ -257,147 +257,75 @@
   },
   "hal_build_variants": {
     "samd11c":  {
-<<<<<<< HEAD
-      "features": [ "samd11c", "unproven", "dma", "rtic", "defmt", "async" ],
+      "features": [ "samd11c", "dma", "rtic", "defmt", "async" ],
       "target": "thumbv6m-none-eabi"
     },
     "samd11d":  {
-      "features": [ "samd11d", "unproven", "dma", "rtic", "defmt", "async" ],
+      "features": [ "samd11d", "dma", "rtic", "defmt", "async" ],
       "target": "thumbv6m-none-eabi"
     },
     "samd21e":  {
-      "features": [ "samd21e", "unproven", "usb", "dma", "rtic", "defmt", "async" ],
+      "features": [ "samd21e", "usb", "dma", "rtic", "defmt", "async" ],
       "target": "thumbv6m-none-eabi"
     },
     "samd21el":  {
-      "features": [ "samd21el", "unproven", "dma", "rtic", "defmt", "async" ],
+      "features": [ "samd21el", "dma", "rtic", "defmt", "async" ],
       "target": "thumbv6m-none-eabi"
     },
     "samd21g":  {
-      "features": [ "samd21g", "unproven", "usb", "dma", "rtic", "defmt", "async" ],
+      "features": [ "samd21g", "usb", "dma", "rtic", "defmt", "async" ],
       "target": "thumbv6m-none-eabi"
     },
     "samd21gl":  {
-      "features": [ "samd21gl", "unproven", "dma", "rtic", "defmt", "async" ],
+      "features": [ "samd21gl", "dma", "rtic", "defmt", "async" ],
       "target": "thumbv6m-none-eabi"
     },
     "samd21j":  {
-      "features": [ "samd21j", "unproven", "usb", "dma", "rtic", "defmt", "async" ],
+      "features": [ "samd21j", "usb", "dma", "rtic", "defmt", "async" ],
       "target": "thumbv6m-none-eabi"
     },
     "samd51g":  {
-      "features": [ "samd51g", "unproven", "usb", "dma", "sdmmc", "rtic", "defmt", "async" ],
+      "features": [ "samd51g", "usb", "dma", "sdmmc", "rtic", "defmt", "async" ],
       "target": "thumbv7em-none-eabihf"
     },
     "samd51j": {
-      "features": [ "samd51j", "unproven", "usb", "dma", "sdmmc", "rtic", "defmt", "async" ],
+      "features": [ "samd51j", "usb", "dma", "sdmmc", "rtic", "defmt", "async" ],
       "target": "thumbv7em-none-eabihf"
     },
     "samd51n": {
-      "features": [ "samd51n", "unproven", "usb", "dma", "sdmmc", "rtic", "defmt", "async" ],
+      "features": [ "samd51n", "usb", "dma", "sdmmc", "rtic", "defmt", "async" ],
       "target": "thumbv7em-none-eabihf"
     },
     "samd51p": {
-      "features": [ "samd51p", "unproven", "usb", "dma", "sdmmc", "rtic", "defmt", "async" ],
+      "features": [ "samd51p", "usb", "dma", "sdmmc", "rtic", "defmt", "async" ],
       "target": "thumbv7em-none-eabihf"
     },
     "same51g": {
-      "features": [ "same51g", "unproven", "usb", "dma", "sdmmc", "rtic", "can", "defmt", "async" ],
+      "features": [ "same51g", "usb", "dma", "sdmmc", "rtic", "can", "defmt", "async" ],
       "target": "thumbv7em-none-eabihf"
     },
     "same51j": {
-      "features": [ "same51j", "unproven", "usb", "dma", "sdmmc", "rtic", "can", "defmt", "async" ],
+      "features": [ "same51j", "usb", "dma", "sdmmc", "rtic", "can", "defmt", "async" ],
       "target": "thumbv7em-none-eabihf"
     },
     "same51n": {
-      "features": [ "same51n", "unproven", "usb", "dma", "sdmmc", "rtic", "can", "defmt", "async" ],
+      "features": [ "same51n", "usb", "dma", "sdmmc", "rtic", "can", "defmt", "async" ],
       "target": "thumbv7em-none-eabihf"
     },
     "same53j": {
-      "features": [ "same53j", "unproven", "usb", "dma", "sdmmc", "rtic", "defmt", "async" ],
+      "features": [ "same53j", "usb", "dma", "sdmmc", "rtic", "defmt", "async" ],
       "target": "thumbv7em-none-eabihf"
     },
     "same53n": {
-      "features": [ "same53n", "unproven", "usb", "dma", "sdmmc", "rtic", "defmt", "async" ],
+      "features": [ "same53n", "usb", "dma", "sdmmc", "rtic", "defmt", "async" ],
       "target": "thumbv7em-none-eabihf"
     },
     "same54n": {
-      "features": [ "same54n", "unproven", "usb", "dma", "sdmmc", "rtic", "can", "defmt", "async" ],
+      "features": [ "same54n", "usb", "dma", "sdmmc", "rtic", "can", "defmt", "async" ],
       "target": "thumbv7em-none-eabihf"
     },
     "same54p": {
-      "features": [ "same54p", "unproven", "usb", "dma", "sdmmc", "rtic", "can", "defmt", "async" ],
-=======
-      "features": [ "samd11c", "dma", "rtic", "defmt" ],
-      "target": "thumbv6m-none-eabi"
-    },
-    "samd11d":  {
-      "features": [ "samd11d", "dma", "rtic", "defmt" ],
-      "target": "thumbv6m-none-eabi"
-    },
-    "samd21e":  {
-      "features": [ "samd21e", "usb", "dma", "rtic", "defmt" ],
-      "target": "thumbv6m-none-eabi"
-    },
-    "samd21el":  {
-      "features": [ "samd21el", "dma", "rtic", "defmt" ],
-      "target": "thumbv6m-none-eabi"
-    },
-    "samd21g":  {
-      "features": [ "samd21g", "usb", "dma", "rtic", "defmt" ],
-      "target": "thumbv6m-none-eabi"
-    },
-    "samd21gl":  {
-      "features": [ "samd21gl", "dma", "rtic", "defmt" ],
-      "target": "thumbv6m-none-eabi"
-    },
-    "samd21j":  {
-      "features": [ "samd21j", "usb", "dma", "rtic", "defmt" ],
-      "target": "thumbv6m-none-eabi"
-    },
-    "samd51g":  {
-      "features": [ "samd51g", "usb", "dma", "sdmmc", "rtic", "defmt" ],
-      "target": "thumbv7em-none-eabihf"
-    },
-    "samd51j": {
-      "features": [ "samd51j", "usb", "dma", "sdmmc", "rtic", "defmt" ],
-      "target": "thumbv7em-none-eabihf"
-    },
-    "samd51n": {
-      "features": [ "samd51n", "usb", "dma", "sdmmc", "rtic", "defmt" ],
-      "target": "thumbv7em-none-eabihf"
-    },
-    "samd51p": {
-      "features": [ "samd51p", "usb", "dma", "sdmmc", "rtic", "defmt" ],
-      "target": "thumbv7em-none-eabihf"
-    },
-    "same51g": {
-      "features": [ "same51g", "usb", "dma", "sdmmc", "rtic", "can", "defmt" ],
-      "target": "thumbv7em-none-eabihf"
-    },
-    "same51j": {
-      "features": [ "same51j", "usb", "dma", "sdmmc", "rtic", "can", "defmt" ],
-      "target": "thumbv7em-none-eabihf"
-    },
-    "same51n": {
-      "features": [ "same51n", "usb", "dma", "sdmmc", "rtic", "can", "defmt" ],
-      "target": "thumbv7em-none-eabihf"
-    },
-    "same53j": {
-      "features": [ "same53j", "usb", "dma", "sdmmc", "rtic", "defmt" ],
-      "target": "thumbv7em-none-eabihf"
-    },
-    "same53n": {
-      "features": [ "same53n", "usb", "dma", "sdmmc", "rtic", "defmt" ],
-      "target": "thumbv7em-none-eabihf"
-    },
-    "same54n": {
-      "features": [ "same54n", "usb", "dma", "sdmmc", "rtic", "can", "defmt" ],
-      "target": "thumbv7em-none-eabihf"
-    },
-    "same54p": {
-      "features": [ "same54p", "usb", "dma", "sdmmc", "rtic", "can", "defmt" ],
->>>>>>> e2140cc4
+      "features": [ "same54p", "usb", "dma", "sdmmc", "rtic", "can", "defmt", "async" ],
       "target": "thumbv7em-none-eabihf"
     }
   }
